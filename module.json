--- conflicted
+++ resolved
@@ -22,21 +22,12 @@
     "mbed"
   ],
   "dependencies": {
-<<<<<<< HEAD
     "mbed-hal": "*",
     "cmsis-core": "*",
     "ualloc": "*",
     "minar": "*",
     "core-util": "*",
     "compiler-polyfill": "*"
-=======
-    "mbed-hal": "^1.0.0",
-    "cmsis-core": "^1.0.0",
-    "ualloc": "^1.0.0",
-    "minar": "^1.0.0",
-    "core-util": "^1.0.0",
-    "compiler-polyfill": "^1.1.0"
->>>>>>> c46c4339
   },
   "targetDependencies": {},
   "scripts": {
