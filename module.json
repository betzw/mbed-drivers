{
  "name": "mbed-core",
  "version": "0.1.0",
  "description": "mbed SDK",
  "private": true,
  "keywords": [
    "mbed"
  ],
  "author": "Bogdan Marinescu <bogdan.marinescu@arm.com>",
  "repository": {
    "url": "git@github.com:mbedmicro/mbed_private.git",
    "type": "git"
  },
  "homepage": "https://github.com/mbedmicro/mbed_private",
  "licenses": [
    {
      "url": "https://spdx.org/licenses/Apache-2.0",
      "type": "Apache-2.0"
    }
  ],
  "extraIncludes": [
    "mbed"
  ],
  "dependencies": {
    "mbed-hal": "~0.2.0",
    "cmsis-core": "~0.2.0",
<<<<<<< HEAD
    "mbed-alloc": "~0.0.0"
=======
    "minar": "~0.1.3"
>>>>>>> b69751da
  },
  "targetDependencies": {},
  "scripts": {
    "testReporter": [
      "mbedgt",
      "--digest",
      "stdin",
      "-v",
      "-V"
    ]
  }
}<|MERGE_RESOLUTION|>--- conflicted
+++ resolved
@@ -24,11 +24,7 @@
   "dependencies": {
     "mbed-hal": "~0.2.0",
     "cmsis-core": "~0.2.0",
-<<<<<<< HEAD
-    "mbed-alloc": "~0.0.0"
-=======
     "minar": "~0.1.3"
->>>>>>> b69751da
   },
   "targetDependencies": {},
   "scripts": {
