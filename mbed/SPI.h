/* mbed Microcontroller Library
 * Copyright (c) 2006-2015 ARM Limited
 *
 * Licensed under the Apache License, Version 2.0 (the "License");
 * you may not use this file except in compliance with the License.
 * You may obtain a copy of the License at
 *
 *     http://www.apache.org/licenses/LICENSE-2.0
 *
 * Unless required by applicable law or agreed to in writing, software
 * distributed under the License is distributed on an "AS IS" BASIS,
 * WITHOUT WARRANTIES OR CONDITIONS OF ANY KIND, either express or implied.
 * See the License for the specific language governing permissions and
 * limitations under the License.
 */
#ifndef MBED_SPI_H
#define MBED_SPI_H

#include "platform.h"

#if DEVICE_SPI

#include "spi_api.h"

#if DEVICE_SPI_ASYNCH
#include "CThunk.h"
#include "dma_api.h"
#include "CircularBuffer.h"
#include "core-util/FunctionPointer.h"
#include "Transaction.h"
#endif

namespace mbed {

/** A SPI Master, used for communicating with SPI slave devices
 *
 * The default format is set to 8-bits, mode 0, and a clock frequency of 1MHz
 *
 * NOTE: This information will be deprecated soon.
 * Most SPI devices will also require Chip Select and Reset signals. These
 * can be controlled using <DigitalOut> pins
 */
class SPI {
#if DEVICE_SPI_ASYNCH
public:
    /** SPI transfer callback
     *  @param Buffer the tx buffer
     *  @param Buffer the rx buffer
     *  @param int the event that triggered the calback
     */
    typedef mbed::util::FunctionPointer3<void, Buffer, Buffer, int> event_callback_t;
private:
    typedef TwoWayTransaction<event_callback_t> transaction_data_t;
    typedef Transaction<SPI, transaction_data_t> transaction_t;
#endif
public:
    /** Create a SPI master connected to the specified pins
     *
     * Pin Options:
     *  (5, 6, 7) or (11, 12, 13)
     *
     *  mosi or miso can be specfied as NC if not used
     *
     *  @param mosi SPI Master Out, Slave In pin
     *  @param miso SPI Master In, Slave Out pin
     *  @param sclk SPI Clock pin
     */
    SPI(PinName mosi, PinName miso, PinName sclk);

    /** Configure the data transmission format
     *
     *  @param bits  Number of bits per SPI frame (4 - 16)
     *  @param mode  Clock polarity and phase mode (0 - 3)
     *  @param order Bit order. SPI_MSB (standard) or SPI_LSB.
     *
     * @code
     * mode | POL PHA
     * -----+--------
     *   0  |  0   0
     *   1  |  0   1
     *   2  |  1   0
     *   3  |  1   1
     * @endcode
     */
    void format(int bits, int mode = 0, spi_bitorder_t order = SPI_MSB);

    /** Set the spi bus clock frequency
     *
     *  @param hz SCLK frequency in hz (default = 1MHz)
     */
    void frequency(int hz = 1000000);

    /** Write to the SPI Slave and return the response
     *
     *  @param value Data to be sent to the SPI slave
     *
     *  @returns
     *    Response from the SPI slave
    */
    virtual int write(int value);

#if DEVICE_SPI_ASYNCH
<<<<<<< HEAD
    class SPITransferAdder {
        friend SPI;
    private:
        SPITransferAdder(SPI *owner);
        const SPITransferAdder & operator =(const SPITransferAdder &a);
        SPITransferAdder(const SPITransferAdder &a);
    public:
        /** Set the transmit buffer
         *  Sets the transmit buffer pointer and transmit size.
         *
         *  NOTE: Repeated calls to tx() override buffer parameters.
         *
         *  @param[in] txBuf a pointer to the transmit buffer
         *  @param[in] txSize the size of the transmit buffer
         *  @return a reference to the SPITransferAdder
         */
        SPITransferAdder & tx(void *txBuf, size_t txSize);
        /** Set the receive buffer
         *  Sets the receive buffer pointer and receive size
         *
         *  NOTE: Repeated calls to rx() override buffer parameters.
         *
         *  @param[in] rxBuf a pointer to the receive buffer
         *  @param[in] rxSize the size of the receive buffer
         *  @return a reference to the SPITransferAdder
         */
        SPITransferAdder & rx(void *rxBuf, size_t rxSize);
        /** Set the SPI Event callback
         *  Sets the callback to invoke when an event occurs and the mask of
         *  which events should trigger it. The callback will be scheduled to
         *  execute in main context, not invoked in interrupt context.
         *
         *  NOTE: Repeated calls to callback() override callback parameters.
         *
         *  @param[in] cb The event callback function
         *  @param[in] event The event mask
         *  @return a reference to the SPITransferAdder
         */
        SPITransferAdder & callback(const event_callback_t &cb, int event);
        /** Initiate the transfer
         *  apply() allows the user to explicitly activate the transfer and obtain
         *  the return code from the validation of the transfer parameters.
         */
        int apply();
        ~SPITransferAdder();
    private:
        transaction_data_t _td;
        bool _applied;
        int _rc;
        SPI * _owner;
    };
    /** Start an SPI transfer
     *  The transfer() method returns a SPITransferAdder.  This class allows each
     *  parameter to be set with a dedicated method.  This way, the many optional
     *  parameters are easy to identify and set.
     *
     *
     *  @return A SPITransferAdder object.  When either apply() is called or the
     *      SPITransferAdder goes out of scope, the transfer is queued.
=======
    /** SPI transfer callback
     *  @param Buffer the tx buffer
     *  @param Buffer the rx buffer
     *  @param int the event that triggered the calback
     */
    typedef mbed::util::FunctionPointer3<void, Buffer, Buffer, int> event_callback_t;

    /** Start non-blocking SPI transfer.
     *
     * @param tx_buffer The TX buffer with data to be transfered. If NULL is passed,
     *                  the default SPI value is sent
     * @param tx_length The length of TX buffer
     * @param rx_buffer The RX buffer which is used for received data. If NULL is passed,
     *                  received data are ignored
     * @param rx_length The length of RX buffer
     * @param callback  The event callback function
     * @param event     The logical OR of SPI events to modify. Look at spi hal header file for SPI events.
     * @retval 0 if the transfer has started or has been queued
     * @retval -1 if SPI peripheral is busy or the transfer could not be queued
     */
    int transfer(void *tx_buffer, int tx_length, void *rx_buffer, int rx_length, const event_callback_t& callback, int event = SPI_EVENT_COMPLETE);

     /** Start non-blocking SPI transfer.
     *
     * @param tx_buffer The TX buffer with data to be transfered. If NULL is passed,
     *                  the default SPI Avalue is sent
     * @param rx_buffer The RX buffer which is used for received data. If NULL is passed,
     *                  received data are ignored
     * @param callback  The event callback function
     * @param event     The logical OR of SPI events to modify. Look at spi hal header file for SPI events.
     * @return Zero if the transfer has started, or -1 if SPI peripheral is busy
>>>>>>> 96ae3e3f
     */
    SPITransferAdder transfer();

    /** Abort the on-going SPI transfer, and continue with transfer's in the queue if any.
      */
    void abort_transfer();

    /** Clear the transaction buffer
     */
    void clear_transfer_buffer();

    /** Clear the transaction buffer and abort on-going transfer.
     */
    void abort_all_transfers();

    /** Configure DMA usage suggestion for non-blocking transfers
     *
     *  @param usage The usage DMA hint for peripheral
     *  @return Zero if the usage was set, -1 if a transaction is on-going
    */
    int set_dma_usage(DMAUsage usage);

protected:
    /** SPI IRQ handler
     *
     */
    void irq_handler_asynch(void);

    /** Add a transfer to the queue
     * @param data Transaction data
     * @return Zero if a transfer was added to the queue, or -1 if the queue is full
     */
    int queue_transfer(const transaction_data_t &td);

    /** Configures a callback, spi peripheral and initiate a new transfer
     *
     * @param data Transaction data
     */
    void start_transfer(const transaction_data_t &td);

    /** Start a new transaction
     *
     *  @param data Transaction data
     */
    void start_transaction(transaction_data_t *data);

    /** Dequeue a transaction
     *
     */
    void dequeue_transaction();

    /** Initiate a transfer
     * @param xfer the SPITransferAdder object used to create the SPI transfer
     * @return the result of validating the transfer parameters
     */
    int transfer(const SPITransferAdder &xfer);
#endif
public:
    virtual ~SPI() {
    }

protected:
    spi_t _spi;

#if DEVICE_SPI_ASYNCH
#if TRANSACTION_QUEUE_SIZE_SPI
    static CircularBuffer<transaction_t, TRANSACTION_QUEUE_SIZE_SPI> _transaction_buffer;
#endif
    CThunk<SPI> _irq;
    transaction_data_t _current_transaction;
    DMAUsage _usage;
#endif
    void aquire(void);
    static SPI *_owner;
    int _bits;
    int _mode;
    spi_bitorder_t _order;
    int _hz;
};

} // namespace mbed

#endif

#endif<|MERGE_RESOLUTION|>--- conflicted
+++ resolved
@@ -41,6 +41,7 @@
  * can be controlled using <DigitalOut> pins
  */
 class SPI {
+
 #if DEVICE_SPI_ASYNCH
 public:
     /** SPI transfer callback
@@ -100,7 +101,6 @@
     virtual int write(int value);
 
 #if DEVICE_SPI_ASYNCH
-<<<<<<< HEAD
     class SPITransferAdder {
         friend SPI;
     private:
@@ -116,33 +116,34 @@
          *  @param[in] txBuf a pointer to the transmit buffer
          *  @param[in] txSize the size of the transmit buffer
          *  @return a reference to the SPITransferAdder
-         */
+     */
         SPITransferAdder & tx(void *txBuf, size_t txSize);
         /** Set the receive buffer
          *  Sets the receive buffer pointer and receive size
-         *
+     *
          *  NOTE: Repeated calls to rx() override buffer parameters.
          *
          *  @param[in] rxBuf a pointer to the receive buffer
          *  @param[in] rxSize the size of the receive buffer
          *  @return a reference to the SPITransferAdder
-         */
+     */
         SPITransferAdder & rx(void *rxBuf, size_t rxSize);
         /** Set the SPI Event callback
          *  Sets the callback to invoke when an event occurs and the mask of
          *  which events should trigger it. The callback will be scheduled to
          *  execute in main context, not invoked in interrupt context.
-         *
+     *
          *  NOTE: Repeated calls to callback() override callback parameters.
          *
          *  @param[in] cb The event callback function
-         *  @param[in] event The event mask
+         *  @param[in] event     The logical OR of SPI events to modify. Look at spi hal header file for SPI events.
          *  @return a reference to the SPITransferAdder
          */
         SPITransferAdder & callback(const event_callback_t &cb, int event);
         /** Initiate the transfer
          *  apply() allows the user to explicitly activate the transfer and obtain
          *  the return code from the validation of the transfer parameters.
+         * @return Zero if the transfer has started, or -1 if SPI peripheral is busy
          */
         int apply();
         ~SPITransferAdder();
@@ -160,44 +161,11 @@
      *
      *  @return A SPITransferAdder object.  When either apply() is called or the
      *      SPITransferAdder goes out of scope, the transfer is queued.
-=======
-    /** SPI transfer callback
-     *  @param Buffer the tx buffer
-     *  @param Buffer the rx buffer
-     *  @param int the event that triggered the calback
-     */
-    typedef mbed::util::FunctionPointer3<void, Buffer, Buffer, int> event_callback_t;
-
-    /** Start non-blocking SPI transfer.
-     *
-     * @param tx_buffer The TX buffer with data to be transfered. If NULL is passed,
-     *                  the default SPI value is sent
-     * @param tx_length The length of TX buffer
-     * @param rx_buffer The RX buffer which is used for received data. If NULL is passed,
-     *                  received data are ignored
-     * @param rx_length The length of RX buffer
-     * @param callback  The event callback function
-     * @param event     The logical OR of SPI events to modify. Look at spi hal header file for SPI events.
-     * @retval 0 if the transfer has started or has been queued
-     * @retval -1 if SPI peripheral is busy or the transfer could not be queued
-     */
-    int transfer(void *tx_buffer, int tx_length, void *rx_buffer, int rx_length, const event_callback_t& callback, int event = SPI_EVENT_COMPLETE);
-
-     /** Start non-blocking SPI transfer.
-     *
-     * @param tx_buffer The TX buffer with data to be transfered. If NULL is passed,
-     *                  the default SPI Avalue is sent
-     * @param rx_buffer The RX buffer which is used for received data. If NULL is passed,
-     *                  received data are ignored
-     * @param callback  The event callback function
-     * @param event     The logical OR of SPI events to modify. Look at spi hal header file for SPI events.
-     * @return Zero if the transfer has started, or -1 if SPI peripheral is busy
->>>>>>> 96ae3e3f
      */
     SPITransferAdder transfer();
 
     /** Abort the on-going SPI transfer, and continue with transfer's in the queue if any.
-      */
+     */
     void abort_transfer();
 
     /** Clear the transaction buffer
@@ -218,30 +186,30 @@
 protected:
     /** SPI IRQ handler
      *
-     */
+    */
     void irq_handler_asynch(void);
 
     /** Add a transfer to the queue
      * @param data Transaction data
      * @return Zero if a transfer was added to the queue, or -1 if the queue is full
-     */
+    */
     int queue_transfer(const transaction_data_t &td);
 
     /** Configures a callback, spi peripheral and initiate a new transfer
      *
      * @param data Transaction data
-     */
+    */
     void start_transfer(const transaction_data_t &td);
 
     /** Start a new transaction
      *
      *  @param data Transaction data
-     */
+    */
     void start_transaction(transaction_data_t *data);
 
     /** Dequeue a transaction
      *
-     */
+    */
     void dequeue_transaction();
 
     /** Initiate a transfer
@@ -250,6 +218,7 @@
      */
     int transfer(const SPITransferAdder &xfer);
 #endif
+
 public:
     virtual ~SPI() {
     }
@@ -265,6 +234,7 @@
     transaction_data_t _current_transaction;
     DMAUsage _usage;
 #endif
+
     void aquire(void);
     static SPI *_owner;
     int _bits;
